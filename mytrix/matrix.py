"""Module for general matrix class."""

import random

import exceptions as exc


class Matrix:
    """A class to represent a general matrix."""

    def __init__(self, m, n, init=True):
        """Initalise matrix dimensions and contents."""
        # initialise matrix dimensions
        if not (isinstance(m, int) and isinstance(n, int)):
            raise TypeError("dimensions must be integral")
        if m <= 0 or n <= 0:
            raise ValueError("dimensions must be positive")
        self.m = m
        self.n = n

        # initalise matrix contents
        if not isinstance(init, bool):
            raise TypeError("init must be Boolean")
        if init:
            self.data = [[0]*n for _ in range(m)]
        else:
            self.data = []

    def __str__(self):
        """Generate text representation of matrix."""
        s = '\n'.join([' '.join([str(elem) for elem in row])
                      for row in self.data])
        return s + '\n'

    def __repl__(self):
        """Generate reproducible representation of matrix."""
        s = "Matrix of dimension " + str(self.m) + " by " \
            + str(self.n) + '\n'
        s = s + "with data" + '\n'
        s = s + '\n'.join([' '.join([str(elem) for elem in row])
                          for row in self.data])
        return s + '\n'

    def __eq__(self, mtrx):
        """Evaluate whether two matrices are equal."""
        if not isinstance(mtrx, Matrix):
            return False
        if not (self.m == mtrx.m and self.n == mtrx.n):
            return False
        for i in range(self.m):
            for j in range(self.n):
                if self[i, j] != mtrx[i, j]:
                    return False
        return True

    def __add__(self, obj):
        """Add a valid object to this matrix and return the result.

        Doesn't modify the current matrix. Valid objects include other matrices
        and numeric scalars
        """
        if isinstance(obj, Matrix):
            if not (self.m == obj.m and self.n == obj.n):
                raise exc.ComformabilityError(
                        "matrices must have the same dimensions")
            res = Matrix(self.m, self.n)
            for i in range(self.m):
                for j in range(self.n):
                    val = self[i, j] + obj[i, j]
                    res[i, j] = val
            return res
        elif self.isNumeric(obj):
            res = Matrix(self.m, self.n)
            for i in range(self.m):
                for j in range(self.n):
                    val = self[i, j] + obj
                    res[i, j] = val
            return res
        else:
            raise TypeError(
                    "cannot add object of type " + type(obj) + " to matrix")

    def __sub__(self, obj):
        """Subtract a valid object from this matrix and return the result.

        Doesn't modify the current matrix. Valid objects include other matrices
        and numeric scalars
        """
        if isinstance(obj, Matrix):
            if not (self.m == obj.m and self.n == obj.n):
                raise exc.ComformabilityError(
                        "matrices must have the same dimensions")
            res = Matrix(self.m, self.n)
            for i in range(self.m):
                for j in range(self.n):
                    val = self[i, j] - obj[i, j]
                    res[i, j] = val
            return res
        elif self.isNumeric(obj):
            res = Matrix(self.m, self.n)
            for i in range(self.m):
                for j in range(self.n):
                    val = self[i, j] - obj
                    res[i, j] = val
            return res
        else:
            raise TypeError(
                    "cannot subtract object of type " + type(obj) +
                    "from matrix")

    def __mul__(self, obj):
        """Multiply this matrix by a valid object and return the result.

        Doesn't modify the current matrix. Valid objects include other matrices
        and numeric scalars. In the case where the other object is a matrix,
        multiplication occurs with the current matrix on the left-hand side
        """
        if isinstance(obj, Matrix):
            if not self.n == obj.m:
                raise exc.ComformabilityError(
                        "column dimension of first matrix much match row " +
                        "dimension of second matrix")
            res = Matrix(self.m, obj.n)
            for i in range(self.m):
                for j in range(obj.n):
                    val = sum([self[i, k] * obj[k, j]
                               for k in range(self.m)])
                    res[i, j] = val
            return res
        elif self.isNumeric(obj):
            res = Matrix(self.m, self.n)
            for i in range(self.m):
                for j in range(self.n):
                    val = self[i, j] * obj
                    res[i, j] = val
            return res
        else:
            raise TypeError(
                    "cannot multiply matrix by object of type " + type(obj))

    def __pos__(self):
        """Unary positive. Included for symmetry only."""
        res = Matrix(self.m, self.n)
        for i in range(self.m):
            for j in range(self.n):
                val = +self[i, j]
                res[i, j] = val
        return res

    def __neg__(self):
        """Negate all elements of the matrix."""
        res = Matrix(self.m, self.n)
        for i in range(self.m):
            for j in range(self.n):
                val = -self[i, j]
                res[i, j] = val
        return res

    def __iadd__(self, obj):
        """Add a matrix to this matrix, modifying it in the process."""
        # calls __add__
        tmp = self + obj
        self.data = tmp.data
        return self

    def __isub__(self, obj):
        """Subtract a matrix from this matrix, modifying it in the process."""
        # calls __sub__
        tmp = self - obj
        self.data = tmp.data
        return self

    def __imul__(self, obj):
        """Right multiply this matrix by another and modify.

        Multiply this matrix by another matrix (on the right), modifying
        it in the process.
        """
        # calls __mul__
        tmp = self * obj
        self.data = tmp.data
        self.m, self.n = tmp.dim()
        return self

    def dim(self):
        """Get matrix dimensions as tuple."""
        return (self.m, self.n)

    def __getitem__(self, key):
        """Get element in (i, j)th position."""
        self.__check_key_validity(key)
        return self.data[key[0]][key[1]]

    def __setitem__(self, key, val):
        """Set element in (i, j)th position."""
        self.__check_key_validity(key)
        self.data[key[0]][key[1]] = val

    def __check_key_validity(self, key):
        """Validate keys for __getitem__() and __setitem__() methods."""
        if not isinstance(key, tuple):
            raise TypeError("key must be a tuple")
        if len(key) != 2:
            raise ValueError("key must be of length two")
        if not (isinstance(key[0], int) and isinstance(key[1], int)):
            raise TypeError("elements of key must be integers")
        if not ((0 <= key[0] < self.m) and (0 <= key[1] < self.n)):
            raise exc.OutOfBoundsError("key is out of bounds")

    def subset(self, data, cols):
        """Extract subset of data and columns and form into a new matrix."""
        # validation on data/cols
        if not (isinstance(data, list) and isinstance(data, list)):
            raise TypeError("arguments must be lists")
        if len(data) == 0 or len(cols) == 0:
            raise ValueError("subset cannot be empty")
        # validation on elements of data/cols
        for i, elem in enumerate(data + cols):
            if not isinstance(elem, int):
                raise TypeError("elements of data/cols must be integers")
            # if element represents a row
            if i < len(data):
                if not 0 <= elem < self.m:
                    raise exc.OutOfBoundsError("key is out of bounds")
            else:
                if not 0 <= elem < self.n:
                    raise exc.OutOfBoundsError("key is out of bounds")
        # subset matrix
        obj = Matrix(len(data), len(cols), init=False)
        for r in data:
            obj.data.append([self[r, c] for c in cols])
        return obj

    def transpose(self):
        """Transpose this matrix and return the result."""
        m, n = self.n, self.m
        res = Matrix(m, n, init=False)
        res.rows = [list(col) for col in zip(*self.rows)]
        return res

    @classmethod
    def makeRandom(cls, m, n, min=0, max=1):
        """Create random matrix.

        Make a random matrix of dimension m by n with elements chosen
        independently and uniformly from the interval (min, max).
        """
        obj = Matrix(m, n, init=False)
        for _1 in range(m):
            obj.data.append([random.randrange(min, max) for _2 in range(n)])
        return obj

    @classmethod
    def makeZero(cls, m, n):
        """Make a zero matrix of dimension m by n."""
        return Matrix(m, n, init=True)

    @classmethod
    def makeIdentity(cls, m):
        """Make an identity matrix of dimension m by m."""
        obj = Matrix(m, m, init=False)
        for i in range(m):
            obj.data.append([1 if i == j else 1 for j in range(m)])
        return obj

    @classmethod
    def fromRows(cls, data):
        """Make a matrix from a list of data."""
        m = len(data)
        n = len(data[0])
        # check that list of data is valid
        if any([len(row) != n for row in data[1:]]):
            raise ValueError("inconsistent row lengths")
        obj = Matrix(m, n, init=False)
        obj.data = data
        return(obj)

    @classmethod
    def fromList(cls, elems, **kwargs):
        """Make matrix from list.

        Make a matrix from a list of elements, filling along data,
        when given at least one dimension of the matrix.
        """
        if not ('m' in kwargs or 'n' in kwargs):
            raise ValueError("at least one of m and n must be specified")
        m = kwargs['m']
        n = kwargs['n']
        if m * n != len(elems):
            raise ValueError("dimension does not match number of elements in"
                             "list")

        obj = Matrix(m, m, init=False)
        for i in range(m):
            obj.data.append(elems[i * m: i * (m + 1)])
        return obj

    @classmethod
    def isNumeric(cls, obj):
        """Check if a given object is of a numeric type.

        Note that since bool inherits from int, that this will accept
        Boolean values
        """
<<<<<<< HEAD
        return isinstance(obj, (int, float, complex))
=======
        return isinstance(obj, (int, float, complex))


class MatrixTests(unittest.TestCase):
    """Unit test functions."""

    def testAdd(self):
        """Test addition operator."""
        # test addition by matrix
        m1 = Matrix.fromRows([[1, 2], [3, 4]])
        m2 = Matrix.fromRows([[5, 6], [7, 8]])
        m3 = m1 + m2
        self.assertTrue(m3 == Matrix.fromRows([[6, 8], [10, 12]]))

        # test addition by scalar
        m4 = m1 + 1
        self.assertTrue(m4 == Matrix.fromRows([[2, 3], [4, 5]]))

        # test addition by non-conforming matrix
        m5 = Matrix.fromRows([[9, 10]])
        with self.assertRaises(exc.ComformabilityError):
            m1 + m5

        # test addition by non-matrix/numeric object
        with self.assertRaises(TypeError):
            m1 + 'spam'

    def testSub(self):
        """Test subtraction operator."""
        # test subtraction by matrix
        m1 = Matrix.fromRows([[1, 2], [3, 4]])
        m2 = Matrix.fromRows([[5, 6], [7, 8]])
        m3 = m1 - m2
        self.assertTrue(m3 == Matrix.fromRows([[-4, -4], [-4, -4]]))

        # test subtraction by scalar
        m4 = m1 - 1
        self.assertTrue(m4 == Matrix.fromRows([[0, 1], [2, 3]]))

        # test subtraction by non-conforming matrix
        m5 = Matrix.fromRows([[9, 10]])
        with self.assertRaises(exc.ComformabilityError):
            m1 - m5

        # test subtraction by non-matrix/numeric object
        with self.assertRaises(TypeError):
            m1 - 'spam'

    def testMul(self):
        """Test multiplication operator."""
        # test multiplication by matrix
        m1 = Matrix.fromRows([[1, 2], [3, 4]])
        m2 = Matrix.fromRows([[5, 6], [7, 8]])
        m3 = m1 * m2
        self.assertTrue(m3 == Matrix.fromRows([[19, 22], [43, 50]]))

        # test multiplication by scalar
        m4 = m1 * 2
        self.assertTrue(m4 == Matrix.fromRows([[2, 4], [6, 8]]))

        # test multiplication by non-conforming matrix
        m5 = Matrix.fromRows([[9, 10]])
        with self.assertRaises(exc.ComformabilityError):
            m1 * m5

        # test multiplication by non-matrix/numeric object
        with self.assertRaises(TypeError):
            m1 * 'spam'

    def testNeg(self):
        """Test matrix negation."""
        m1 = Matrix.fromRows([[1, 2], [3, 4]])
        m2 = -m1
        self.assertTrue(m2 == Matrix.fromRows([[-1, -2], [-3, -4]]))

    def testGetItem(self):
        """Test getting of matrix element."""
        # test getting element using valid key
        m1 = Matrix.fromRows([[1, 2], [3, 4]])
        self.assertTrue(m1[1, 1] == 4)

        # test getting element using invalid key
        with self.assertRaises(TypeError):
            m1['spam']
        # TypeError check (must me tuple) is performed before ValueError
        # check (must be length two) so m1[1] raises TypeError
        with self.assertRaises(TypeError):
            m1[1]
        with self.assertRaises(ValueError):
            m1[1, 1, 1]
        with self.assertRaises(TypeError):
            m1[1, 'spam']
        with self.assertRaises(exc.OutOfBoundsError):
            m1[-1, 1]
        with self.assertRaises(exc.OutOfBoundsError):
            m1[1, -1]
        with self.assertRaises(exc.OutOfBoundsError):
            m1[2, 1]
        with self.assertRaises(exc.OutOfBoundsError):
            m1[1, 2]

    def testSetItem(self):
        """Test setting of matrix element."""
        # test setting element using valid key
        m1 = Matrix.fromRows([[1, 2], [3, 4]])
        m1[1, 1] = 5
        self.assertTrue(m1 == Matrix.fromRows([[1, 2], [3, 5]]))

        # test setting element using invalid key
        with self.assertRaises(TypeError):
            m1['spam'] = 5
        # TypeError check (must me tuple) is performed before ValueError
        # check (must be length two) so m1[1] raises TypeError
        with self.assertRaises(TypeError):
            m1[1] = 5
        with self.assertRaises(ValueError):
            m1[1, 1, 1] = 5
        with self.assertRaises(TypeError):
            m1[1, 'spam'] = 5
        with self.assertRaises(exc.OutOfBoundsError):
            m1[-1, 1] = 5
        with self.assertRaises(exc.OutOfBoundsError):
            m1[1, -1] = 5
        with self.assertRaises(exc.OutOfBoundsError):
            m1[2, 1] = 5
        with self.assertRaises(exc.OutOfBoundsError):
            m1[1, 2] = 5

    def testSubset(self):
        """Test matrix subsetting."""
        # test subsetting matrix using valid rows/cols
        m1 = Matrix.fromRows([[1, 2, 3], [4, 5, 6], [7, 8, 9]])
        m2 = m1.subset([0, 2], [1])
        self.assertTrue(m2 == Matrix.fromRows([[2], [8]]))

        # test subsetting matrix using invalid rows/cols
        with self.assertRaises(TypeError):
            m1.subset([0, 2], 'spam')
        with self.assertRaises(ValueError):
            m1.subset([0, 2], [])
        with self.assertRaises(exc.OutOfBoundsError):
            m1.subset([-1, 2], [1])
        with self.assertRaises(exc.OutOfBoundsError):
            m1.subset([0, 2], [-1])
        with self.assertRaises(exc.OutOfBoundsError):
            m1.subset([0, 3], [1])
        with self.assertRaises(exc.OutOfBoundsError):
            m1.subset([0, 2], [3])

    def testTranspose(self):
        """Test matrix transposition."""
        # test transposition
        m1 = Matrix.fromRows([[1, 2], [3, 4]])
        self.assertTrue(m1.transpose() == Matrix.fromRows([[1, 3], [2, 4]]))

        # test involution property of transposition
        m1 = Matrix.fromRows([[1, 2], [3, 4]])
        self.assertTrue(m1.transpose().transpose() == m1)


if __name__ == "__main__":
    unittest.main()
>>>>>>> a63769c4
<|MERGE_RESOLUTION|>--- conflicted
+++ resolved
@@ -302,169 +302,4 @@
         Note that since bool inherits from int, that this will accept
         Boolean values
         """
-<<<<<<< HEAD
-        return isinstance(obj, (int, float, complex))
-=======
-        return isinstance(obj, (int, float, complex))
-
-
-class MatrixTests(unittest.TestCase):
-    """Unit test functions."""
-
-    def testAdd(self):
-        """Test addition operator."""
-        # test addition by matrix
-        m1 = Matrix.fromRows([[1, 2], [3, 4]])
-        m2 = Matrix.fromRows([[5, 6], [7, 8]])
-        m3 = m1 + m2
-        self.assertTrue(m3 == Matrix.fromRows([[6, 8], [10, 12]]))
-
-        # test addition by scalar
-        m4 = m1 + 1
-        self.assertTrue(m4 == Matrix.fromRows([[2, 3], [4, 5]]))
-
-        # test addition by non-conforming matrix
-        m5 = Matrix.fromRows([[9, 10]])
-        with self.assertRaises(exc.ComformabilityError):
-            m1 + m5
-
-        # test addition by non-matrix/numeric object
-        with self.assertRaises(TypeError):
-            m1 + 'spam'
-
-    def testSub(self):
-        """Test subtraction operator."""
-        # test subtraction by matrix
-        m1 = Matrix.fromRows([[1, 2], [3, 4]])
-        m2 = Matrix.fromRows([[5, 6], [7, 8]])
-        m3 = m1 - m2
-        self.assertTrue(m3 == Matrix.fromRows([[-4, -4], [-4, -4]]))
-
-        # test subtraction by scalar
-        m4 = m1 - 1
-        self.assertTrue(m4 == Matrix.fromRows([[0, 1], [2, 3]]))
-
-        # test subtraction by non-conforming matrix
-        m5 = Matrix.fromRows([[9, 10]])
-        with self.assertRaises(exc.ComformabilityError):
-            m1 - m5
-
-        # test subtraction by non-matrix/numeric object
-        with self.assertRaises(TypeError):
-            m1 - 'spam'
-
-    def testMul(self):
-        """Test multiplication operator."""
-        # test multiplication by matrix
-        m1 = Matrix.fromRows([[1, 2], [3, 4]])
-        m2 = Matrix.fromRows([[5, 6], [7, 8]])
-        m3 = m1 * m2
-        self.assertTrue(m3 == Matrix.fromRows([[19, 22], [43, 50]]))
-
-        # test multiplication by scalar
-        m4 = m1 * 2
-        self.assertTrue(m4 == Matrix.fromRows([[2, 4], [6, 8]]))
-
-        # test multiplication by non-conforming matrix
-        m5 = Matrix.fromRows([[9, 10]])
-        with self.assertRaises(exc.ComformabilityError):
-            m1 * m5
-
-        # test multiplication by non-matrix/numeric object
-        with self.assertRaises(TypeError):
-            m1 * 'spam'
-
-    def testNeg(self):
-        """Test matrix negation."""
-        m1 = Matrix.fromRows([[1, 2], [3, 4]])
-        m2 = -m1
-        self.assertTrue(m2 == Matrix.fromRows([[-1, -2], [-3, -4]]))
-
-    def testGetItem(self):
-        """Test getting of matrix element."""
-        # test getting element using valid key
-        m1 = Matrix.fromRows([[1, 2], [3, 4]])
-        self.assertTrue(m1[1, 1] == 4)
-
-        # test getting element using invalid key
-        with self.assertRaises(TypeError):
-            m1['spam']
-        # TypeError check (must me tuple) is performed before ValueError
-        # check (must be length two) so m1[1] raises TypeError
-        with self.assertRaises(TypeError):
-            m1[1]
-        with self.assertRaises(ValueError):
-            m1[1, 1, 1]
-        with self.assertRaises(TypeError):
-            m1[1, 'spam']
-        with self.assertRaises(exc.OutOfBoundsError):
-            m1[-1, 1]
-        with self.assertRaises(exc.OutOfBoundsError):
-            m1[1, -1]
-        with self.assertRaises(exc.OutOfBoundsError):
-            m1[2, 1]
-        with self.assertRaises(exc.OutOfBoundsError):
-            m1[1, 2]
-
-    def testSetItem(self):
-        """Test setting of matrix element."""
-        # test setting element using valid key
-        m1 = Matrix.fromRows([[1, 2], [3, 4]])
-        m1[1, 1] = 5
-        self.assertTrue(m1 == Matrix.fromRows([[1, 2], [3, 5]]))
-
-        # test setting element using invalid key
-        with self.assertRaises(TypeError):
-            m1['spam'] = 5
-        # TypeError check (must me tuple) is performed before ValueError
-        # check (must be length two) so m1[1] raises TypeError
-        with self.assertRaises(TypeError):
-            m1[1] = 5
-        with self.assertRaises(ValueError):
-            m1[1, 1, 1] = 5
-        with self.assertRaises(TypeError):
-            m1[1, 'spam'] = 5
-        with self.assertRaises(exc.OutOfBoundsError):
-            m1[-1, 1] = 5
-        with self.assertRaises(exc.OutOfBoundsError):
-            m1[1, -1] = 5
-        with self.assertRaises(exc.OutOfBoundsError):
-            m1[2, 1] = 5
-        with self.assertRaises(exc.OutOfBoundsError):
-            m1[1, 2] = 5
-
-    def testSubset(self):
-        """Test matrix subsetting."""
-        # test subsetting matrix using valid rows/cols
-        m1 = Matrix.fromRows([[1, 2, 3], [4, 5, 6], [7, 8, 9]])
-        m2 = m1.subset([0, 2], [1])
-        self.assertTrue(m2 == Matrix.fromRows([[2], [8]]))
-
-        # test subsetting matrix using invalid rows/cols
-        with self.assertRaises(TypeError):
-            m1.subset([0, 2], 'spam')
-        with self.assertRaises(ValueError):
-            m1.subset([0, 2], [])
-        with self.assertRaises(exc.OutOfBoundsError):
-            m1.subset([-1, 2], [1])
-        with self.assertRaises(exc.OutOfBoundsError):
-            m1.subset([0, 2], [-1])
-        with self.assertRaises(exc.OutOfBoundsError):
-            m1.subset([0, 3], [1])
-        with self.assertRaises(exc.OutOfBoundsError):
-            m1.subset([0, 2], [3])
-
-    def testTranspose(self):
-        """Test matrix transposition."""
-        # test transposition
-        m1 = Matrix.fromRows([[1, 2], [3, 4]])
-        self.assertTrue(m1.transpose() == Matrix.fromRows([[1, 3], [2, 4]]))
-
-        # test involution property of transposition
-        m1 = Matrix.fromRows([[1, 2], [3, 4]])
-        self.assertTrue(m1.transpose().transpose() == m1)
-
-
-if __name__ == "__main__":
-    unittest.main()
->>>>>>> a63769c4
+        return isinstance(obj, (int, float, complex))